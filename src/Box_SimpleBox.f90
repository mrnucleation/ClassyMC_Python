--- conflicted
+++ resolved
@@ -505,14 +505,6 @@
       class is(Addition)
         dispLen = size(disp)
         do iDisp = 1, dispLen
-<<<<<<< HEAD
-            dispIndx = disp(iDisp) % atmIndx
-            call self%Boundary( disp(iDisp)%x_new, disp(iDisp)%y_new, disp(iDisp)%z_new )
-            self % atoms(1, dispIndx) = disp(iDisp)%x_new
-            self % atoms(2, dispIndx) = disp(iDisp)%y_new
-            self % atoms(3, dispIndx) = disp(iDisp)%z_new
-        enddo
-=======
           dispIndx = disp(iDisp) % atmIndx
           call self%Boundary( disp(iDisp)%x_new, disp(iDisp)%y_new, disp(iDisp)%z_new )
           self % atoms(1, dispIndx) = disp(iDisp)%x_new
@@ -521,7 +513,6 @@
         enddo
         call self % NeighList(1) % AddMol(disp, tempList, tempNNei)
         call self % AddMol(disp(1)%molType)
->>>>>>> 203e6ef1
 
 
       class default
