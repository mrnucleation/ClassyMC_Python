!==================================================
module Box_Utility
use VarPrecision
use SimpleSimBox, only: SimpleBox

!==================================================
contains
!==================================================
  subroutine FindAtom(box, globindx, atmIndx)
    use Common_MolInfo, only: MolData, nMoltypes
    implicit none
    class(SimpleBox), intent(in) :: box
    integer, intent(in) :: globIndx
    integer, intent(out) :: atmIndx
    integer :: iType, nSum, nType

<<<<<<< HEAD
=======
    if(globIndx > box%nAtoms) then
      stop
    endif

>>>>>>> 2c6851e2
    nSum = 0
    do iType = 1, nMolTypes
      nSum = nSum + box%NMol(iType)*MolData(iType)%nAtoms
      if(globIndx <= nSum) then
        nType = iType
        exit
      endif
    enddo

    atmIndx = globIndx
    if( nType == 1 ) then
      return
    endif

  
    do iType = 1, nType-1
      atmIndx = atmIndx + (box%NMolMax(iType) - box%NMol(iType))*MolData(iType)%nAtoms
    enddo

    
  end subroutine
!==================================================
  subroutine FindMolecule(box, globindx, molIndx)
    use Common_MolInfo, only: MolData, nMolTypes
    implicit none
    class(SimpleBox), intent(in) :: box
    integer, intent(in) :: globIndx
    integer, intent(out) :: molIndx
    integer :: iType, nSum, nType

    nSum = 0
    do iType = 1, nMolTypes
      nSum = nSum + box%NMol(iType)
      if(globIndx <= nSum) then
        nType = iType
        exit
      endif
    enddo

    molIndx = globIndx
    do iType = 1, nType-1
      molIndx = molIndx + box%NMolMax(iType) - box%NMol(iType)
    enddo

    
  end subroutine
!==================================================
end module
!==================================================
<|MERGE_RESOLUTION|>--- conflicted
+++ resolved
@@ -14,13 +14,6 @@
     integer, intent(out) :: atmIndx
     integer :: iType, nSum, nType
 
-<<<<<<< HEAD
-=======
-    if(globIndx > box%nAtoms) then
-      stop
-    endif
-
->>>>>>> 2c6851e2
     nSum = 0
     do iType = 1, nMolTypes
       nSum = nSum + box%NMol(iType)*MolData(iType)%nAtoms
