--- conflicted
+++ resolved
@@ -90,7 +90,6 @@
 
         class default
           self%validtype(iType) = .false.
-          error stop
       end select
     enddo
 
@@ -123,7 +122,7 @@
     real(dp) :: E_Diff, E_Inter, E_Intra, biasE
     real(dp) :: Prob, ProbFor, ProbRev
     
-    integer :: slice(1:2)
+!    integer :: slice(1:2)
     real(dp), pointer :: atoms(:,:) => null()
 
     boxID = trialBox % boxID
@@ -181,18 +180,11 @@
       self%disp(iDisp)%listIndex = iDisp
     enddo
 
-<<<<<<< HEAD
     call MolData(molType) % molConstruct % GenerateConfig(trialBox, self%disp(1:nRegrow), ProbFor, accept)
     if(.not. accept) then
       return
     endif
     Prob = 1E0_dp/ProbFor
-=======
-!    write(*,*) nRegrow
-    call MolData(molType) % molConstruct % GenerateConfig(trialBox, self%disp(1:nRegrow), ProbSub)
-    Prob = 1E0_dp/ProbSub
-
->>>>>>> b1f73d47
 
 
     !If the particle moved a large distance get a temporary neighborlist
@@ -219,10 +211,6 @@
                                      E_Diff, &
                                      accept, &
                                      computeintra=.true.)
-<<<<<<< HEAD
-=======
-!    write(*,*) "E_Diff", E_Diff
->>>>>>> b1f73d47
     if(.not. accept) then
       self%ovlaprej = self%ovlaprej + 1
       return
@@ -241,11 +229,6 @@
 
     Prob = Prob * ProbRev
 
-<<<<<<< HEAD
-=======
-    Prob = Prob * ProbSub
-!    write(*,*) Prob
->>>>>>> b1f73d47
 
     !Accept/Reject
 !    if(abs(log(Prob) -trialBox%beta * E_Intra) > 1E-10) then
